package com.reliaquest.api.exception;

import java.util.HashMap;
import java.util.Map;
import lombok.extern.slf4j.Slf4j;
import org.springframework.http.HttpStatus;
import org.springframework.http.ResponseEntity;
import org.springframework.validation.FieldError;
import org.springframework.web.bind.MethodArgumentNotValidException;
import org.springframework.web.bind.annotation.ExceptionHandler;
import org.springframework.web.bind.annotation.RestControllerAdvice;
import org.springframework.web.method.annotation.MethodArgumentTypeMismatchException;

/**
 * This class handles errors for the Employee API.
 * It catches different problems and sends clear error messages.
 * It also logs errors for debugging.
 */
@Slf4j
@RestControllerAdvice
public class GlobalExceptionHandler {

    /**
     * Handles when an employee is not found.
     * Sends a not found message.
     */
    @ExceptionHandler(EmployeeNotFoundException.class)
    public ResponseEntity<ErrorResponse> handleEmployeeNotFoundException(EmployeeNotFoundException ex) {
        log.info("Employee lookup failed - employee not found: {}", ex.getMessage());

        ErrorResponse errorResponse = ErrorResponse.builder()
                .error("Employee not found")
                .message("The requested employee could not be found")
                .status(HttpStatus.NOT_FOUND.value())
                .build();

        return ResponseEntity.status(HttpStatus.NOT_FOUND).body(errorResponse);
    }

    /**
     * Handles service layer errors.
     * Sends a general error message.
     */
    @ExceptionHandler(EmployeeServiceException.class)
    public ResponseEntity<ErrorResponse> handleEmployeeServiceException(EmployeeServiceException ex) {
        log.error("Service layer error occurred: {}", ex.getMessage(), ex);

        ErrorResponse errorResponse = ErrorResponse.builder()
                .error("Service error")
                .message("Unable to process your request at this time")
                .status(HttpStatus.INTERNAL_SERVER_ERROR.value())
                .build();

        return ResponseEntity.status(HttpStatus.INTERNAL_SERVER_ERROR).body(errorResponse);
    }

    /**
<<<<<<< HEAD
     * Handles errors from talking to other services.
     * Sends a message that the service is down.
=======
     * Handles rate limiting errors from external services (HTTP 429).
     *
     * The mock server randomly applies rate limiting as per its design.
     * When this happens, we return a 429 status with a helpful message
     * indicating the client should retry after some time.
     */
    @ExceptionHandler(RateLimitException.class)
    public ResponseEntity<ErrorResponse> handleRateLimitException(RateLimitException ex) {
        log.warn("Rate limit exceeded on external service: {}", ex.getMessage());

        ErrorResponse errorResponse = ErrorResponse.builder()
                .error("Rate limit exceeded")
                .message("Too many requests to the employee service. Please wait a moment and try again.")
                .status(HttpStatus.TOO_MANY_REQUESTS.value())
                .build();

        return ResponseEntity.status(HttpStatus.TOO_MANY_REQUESTS)
                .header("Retry-After", "60") // Suggest retry after 60 seconds
                .body(errorResponse);
    }

    /**
     * Handles errors when communicating with external services.
     *
     * The mock employee server sometimes goes down or becomes unresponsive.
     * When that happens, we want to return a 503 to indicate it's a temporary
     * issue rather than a problem with our code.
>>>>>>> 7384d8ed
     */
    @ExceptionHandler(ExternalApiException.class)
    public ResponseEntity<ErrorResponse> handleExternalApiException(ExternalApiException ex) {
        log.error("External service communication failed: {}", ex.getMessage(), ex);

        ErrorResponse errorResponse = ErrorResponse.builder()
                .error("External service unavailable")
                .message("Our employee service is temporarily unavailable. Please try again in a few moments.")
                .status(HttpStatus.SERVICE_UNAVAILABLE.value())
                .build();

        return ResponseEntity.status(HttpStatus.SERVICE_UNAVAILABLE).body(errorResponse);
    }

    /**
     * Handles validation errors from @Valid.
     * Sends details about what was wrong.
     */
    @ExceptionHandler(MethodArgumentNotValidException.class)
    public ResponseEntity<ErrorResponse> handleValidationException(MethodArgumentNotValidException ex) {
        log.info("Request validation failed - returning detailed field errors to client");

        // Collect all the field-specific validation errors
        Map<String, String> fieldErrors = new HashMap<>();
        ex.getBindingResult().getAllErrors().forEach(error -> {
            String fieldName = ((FieldError) error).getField();
            String errorMessage = error.getDefaultMessage();
            fieldErrors.put(fieldName, errorMessage);
            log.debug("Validation error - Field: {}, Error: {}", fieldName, errorMessage);
        });

        ErrorResponse errorResponse = ErrorResponse.builder()
                .error("Validation failed")
                .message("Please check the provided data and try again")
                .status(HttpStatus.BAD_REQUEST.value())
                .fieldErrors(fieldErrors)
                .build();

        return ResponseEntity.status(HttpStatus.BAD_REQUEST).body(errorResponse);
    }

    /**
     * Handles type conversion errors in URL parameters.
     *
     * This happens when someone passes a string where we expect a number,
     * or other type mismatches. Pretty common with URL parameters.
     */
    @ExceptionHandler(MethodArgumentTypeMismatchException.class)
    public ResponseEntity<ErrorResponse> handleTypeMismatchException(MethodArgumentTypeMismatchException ex) {
        log.info("Parameter type mismatch - Parameter: {}, Value: {}", ex.getName(), ex.getValue());

        String message = String.format("Invalid value '%s' for parameter '%s'", ex.getValue(), ex.getName());

        ErrorResponse errorResponse = ErrorResponse.builder()
                .error("Invalid parameter")
                .message(message)
                .status(HttpStatus.BAD_REQUEST.value())
                .build();

        return ResponseEntity.status(HttpStatus.BAD_REQUEST).body(errorResponse);
    }

    /**
     * Catch-all handler for any exceptions we didn't specifically handle.
     *
     * This is our safety net - we don't want to ever return a raw stack trace
     * to API consumers. Better to log the details and return a generic error.
     */
    @ExceptionHandler(Exception.class)
    public ResponseEntity<ErrorResponse> handleGenericException(Exception ex) {
        log.error("Unexpected error occurred - this might need investigation: {}", ex.getMessage(), ex);

        ErrorResponse errorResponse = ErrorResponse.builder()
                .error("Internal server error")
                .message("Something went wrong on our end. Please try again later.")
                .status(HttpStatus.INTERNAL_SERVER_ERROR.value())
                .build();

        return ResponseEntity.status(HttpStatus.INTERNAL_SERVER_ERROR).body(errorResponse);
    }
}<|MERGE_RESOLUTION|>--- conflicted
+++ resolved
@@ -38,7 +38,7 @@
     }
 
     /**
-     * Handles service layer errors.
+     * Handles errors from our service code.
      * Sends a general error message.
      */
     @ExceptionHandler(EmployeeServiceException.class)
@@ -55,10 +55,6 @@
     }
 
     /**
-<<<<<<< HEAD
-     * Handles errors from talking to other services.
-     * Sends a message that the service is down.
-=======
      * Handles rate limiting errors from external services (HTTP 429).
      *
      * The mock server randomly applies rate limiting as per its design.
@@ -81,12 +77,8 @@
     }
 
     /**
-     * Handles errors when communicating with external services.
-     *
-     * The mock employee server sometimes goes down or becomes unresponsive.
-     * When that happens, we want to return a 503 to indicate it's a temporary
-     * issue rather than a problem with our code.
->>>>>>> 7384d8ed
+     * Handles errors when talking to other services.
+     * Sends a message that the service is down.
      */
     @ExceptionHandler(ExternalApiException.class)
     public ResponseEntity<ErrorResponse> handleExternalApiException(ExternalApiException ex) {
@@ -129,10 +121,8 @@
     }
 
     /**
-     * Handles type conversion errors in URL parameters.
-     *
-     * This happens when someone passes a string where we expect a number,
-     * or other type mismatches. Pretty common with URL parameters.
+     * Handles errors when a parameter is the wrong type.
+     * This happens if someone sends a string instead of a number, or similar mistakes.
      */
     @ExceptionHandler(MethodArgumentTypeMismatchException.class)
     public ResponseEntity<ErrorResponse> handleTypeMismatchException(MethodArgumentTypeMismatchException ex) {
@@ -150,10 +140,8 @@
     }
 
     /**
-     * Catch-all handler for any exceptions we didn't specifically handle.
-     *
-     * This is our safety net - we don't want to ever return a raw stack trace
-     * to API consumers. Better to log the details and return a generic error.
+     * Handles any other errors we didn't catch above.
+     * This stops us from sending raw error details to users.
      */
     @ExceptionHandler(Exception.class)
     public ResponseEntity<ErrorResponse> handleGenericException(Exception ex) {
